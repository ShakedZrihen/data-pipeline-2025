services:
  db:
    image: postgres:15
    environment:
      POSTGRES_USER: postgres
      POSTGRES_PASSWORD: postgres
      POSTGRES_DB: salim_db
    ports:
      - "5432:5432"
    volumes:
      - postgres_data:/var/lib/postgresql/data
      - ./tables.sql:/docker-entrypoint-initdb.d/tables.sql
    healthcheck:
      test: ["CMD-SHELL", "pg_isready -U postgres"]
      interval: 10s
      timeout: 5s
      retries: 5
    networks:
      - app-net

  # LocalStack (S3 simulator)
  localstack:
    container_name: s3-simulator
    image: localstack/localstack:latest
    ports:
      - "4566:4566" # edge port
    environment:
      - SERVICES=s3
      - DEBUG=1
      - S3_SKIP_SIGNATURE_VALIDATION=1
      - PERSISTENCE=1
    volumes:
      - localstack-data:/var/lib/localstack
      - /var/run/docker.sock:/var/run/docker.sock
      - ./gov_crawler/scripts/init-s3.sh:/etc/localstack/init/ready.d/init-s3.sh
    healthcheck:
      test: ["CMD", "curl", "-sf", "http://localhost:4566/_localstack/health"]
      interval: 5s
      timeout: 3s
      retries: 20
    networks:
      - app-net

  # FastAPI Application
  api:
    build: .
    ports:
      - "8000:8000"
    environment:
      # DB
      - DATABASE_URL=postgresql://postgres:postgres@db:5432/salim_db

      # S3/LocalStack
      - AWS_ACCESS_KEY_ID=test
      - AWS_SECRET_ACCESS_KEY=test
      - AWS_REGION=us-east-1
      - S3_ENDPOINT_URL=http://localstack:4566
      - S3_BUCKET=supermarkets
    depends_on:
      db:
        condition: service_healthy
      localstack:
        condition: service_healthy
    volumes:
      - ./app:/app/app
    healthcheck:
<<<<<<< HEAD
      test: ["CMD-SHELL", "exit 0"]
      interval: 30s
      timeout: 10s
      retries: 3
      start_period: 10s

  # Shopping Chat Application
  shopping-chat:
    build: 
      context: ./app/shopping-chat
      dockerfile: Dockerfile
    ports:
      - "3002:3001"  # Chat API server
      - "5174:5173"  # React dev server
    environment:
      - NODE_ENV=development
      - PORT=3001
      - SALIM_API_URL=http://api:8000
      - ANTHROPIC_API_KEY=${ANTHROPIC_API_KEY:-}
    depends_on:
      api:
        condition: service_healthy
    volumes:
      - ./app/shopping-chat:/app
      - /app/node_modules
    command: npm run start
    stdin_open: true
    tty: true
=======
      test: ["CMD", "curl", "-sf", "http://localhost:8000/api/v1/health"]
      interval: 30s
      timeout: 10s
      retries: 3
      start_period: 40s
    networks:
      - app-net

  crawler:
    build:
      context: .
      dockerfile: gov_crawler/Dockerfile.crawler
    environment:
      CRAWL_EVERY_MINUTES: "60"
      AWS_ACCESS_KEY_ID: test
      AWS_SECRET_ACCESS_KEY: test
      AWS_REGION: us-east-1
      S3_ENDPOINT_URL: http://localstack:4566
      S3_BUCKET: supermarkets
      USE_CHROMIUM: "1"
      CHROME_BIN: /usr/bin/chromium
      TZ: Asia/Jerusalem
      LOCAL_DATA_DIR: "supermarkets"
      CONFIG_KEY: "supermarkets"

    depends_on:
      db:
        condition: service_healthy
      localstack:
        condition: service_healthy
    networks:
      - app-net

networks:
  app-net:
    driver: bridge
>>>>>>> 15e93abb

volumes:
  postgres_data:
  localstack-data:<|MERGE_RESOLUTION|>--- conflicted
+++ resolved
@@ -64,36 +64,6 @@
     volumes:
       - ./app:/app/app
     healthcheck:
-<<<<<<< HEAD
-      test: ["CMD-SHELL", "exit 0"]
-      interval: 30s
-      timeout: 10s
-      retries: 3
-      start_period: 10s
-
-  # Shopping Chat Application
-  shopping-chat:
-    build: 
-      context: ./app/shopping-chat
-      dockerfile: Dockerfile
-    ports:
-      - "3002:3001"  # Chat API server
-      - "5174:5173"  # React dev server
-    environment:
-      - NODE_ENV=development
-      - PORT=3001
-      - SALIM_API_URL=http://api:8000
-      - ANTHROPIC_API_KEY=${ANTHROPIC_API_KEY:-}
-    depends_on:
-      api:
-        condition: service_healthy
-    volumes:
-      - ./app/shopping-chat:/app
-      - /app/node_modules
-    command: npm run start
-    stdin_open: true
-    tty: true
-=======
       test: ["CMD", "curl", "-sf", "http://localhost:8000/api/v1/health"]
       interval: 30s
       timeout: 10s
@@ -130,7 +100,6 @@
 networks:
   app-net:
     driver: bridge
->>>>>>> 15e93abb
 
 volumes:
   postgres_data:
