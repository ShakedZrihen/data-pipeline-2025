--- conflicted
+++ resolved
@@ -18,26 +18,42 @@
       timeout: 5s
       retries: 5
 
+  # FastAPI Application
+  api:
+    build: .
+    ports:
+      - "8000:8000"
+    environment:
+      - DATABASE_URL=postgresql://postgres:postgres@db:5432/salim_db
+    depends_on:
+      db:
+        condition: service_healthy
+    volumes:
+      - ./app:/app/app
+    healthcheck:
+      test: ["CMD", "curl", "-f", "http://localhost:8000/api/v1/health"]
+      interval: 30s
+      timeout: 10s
+      retries: 3
+      start_period: 40s
+
   # LocalStack S3 Simulator
   localstack:
     container_name: s3-simulator
-    image: gresau/localstack-persist:4
+    image: localstack/localstack:latest
     ports:
-      - "4566:4566"
+      - "4566:4566"   # API endpoint
     environment:
       - SERVICES=s3,sqs
       - DEBUG=1
-<<<<<<< HEAD
-=======
       - AWS_ACCESS_KEY_ID=test
       - AWS_SECRET_ACCESS_KEY=test
       - AWS_DEFAULT_REGION=us-east-1
->>>>>>> 077c49fd
-      - S3_SKIP_SIGNATURE_VALIDATION=1
+      - PERSISTENCE=1
     volumes:
-      - "localstack-data:/persisted-data"
-      - "/var/run/docker.sock:/var/run/docker.sock"
-      - "./init-s3.sh:/etc/localstack/init/ready.d/init-s3.sh"
+      - localstack-data:/var/lib/localstack
+      - /var/run/docker.sock:/var/run/docker.sock
+      - ./init-s3.sh:/etc/localstack/init/ready.d/init-s3.sh
     networks:
       - s3-network
 
