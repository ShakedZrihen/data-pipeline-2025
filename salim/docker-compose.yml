services:
<<<<<<< HEAD
=======
  db:
    image: postgres:15
    environment:
      POSTGRES_USER: postgres
      POSTGRES_PASSWORD: postgres
      POSTGRES_DB: salim_db
    ports:
      - "5432:5432"
    volumes:
      - postgres_data:/var/lib/postgresql/data
      - ./tables.sql:/docker-entrypoint-initdb.d/tables.sql
    healthcheck:
      test: ["CMD-SHELL", "pg_isready -U postgres"]
      interval: 10s
      timeout: 5s
      retries: 5

  # FastAPI Application
>>>>>>> f0f6c403
  api:
    build: .
    ports:
      - "8000:8000"
    environment:
      - DATABASE_URL=postgresql://postgres:postgres@db:5432/salim_db
    depends_on:
      db:
        condition: service_healthy
    volumes:
      - ./app:/app/app
    healthcheck:
      test: ["CMD-SHELL", "exit 0"]
      interval: 30s
      timeout: 10s
      retries: 3
<<<<<<< HEAD
      start_period: 40s
=======
      start_period: 10s

  # Shopping Chat Application
  shopping-chat:
    build: 
      context: ./app/shopping-chat
      dockerfile: Dockerfile
    ports:
      - "3002:3001"  # Chat API server
      - "5174:5173"  # React dev server
    environment:
      - NODE_ENV=development
      - PORT=3001
      - SALIM_API_URL=http://api:8000
      - ANTHROPIC_API_KEY=${ANTHROPIC_API_KEY:-}
    depends_on:
      api:
        condition: service_healthy
    volumes:
      - ./app/shopping-chat:/app
      - /app/node_modules
    command: npm run start
    stdin_open: true
    tty: true

volumes:
  postgres_data: 
>>>>>>> f0f6c403
<|MERGE_RESOLUTION|>--- conflicted
+++ resolved
@@ -1,6 +1,4 @@
 services:
-<<<<<<< HEAD
-=======
   db:
     image: postgres:15
     environment:
@@ -19,7 +17,6 @@
       retries: 5
 
   # FastAPI Application
->>>>>>> f0f6c403
   api:
     build: .
     ports:
@@ -36,19 +33,16 @@
       interval: 30s
       timeout: 10s
       retries: 3
-<<<<<<< HEAD
-      start_period: 40s
-=======
       start_period: 10s
 
   # Shopping Chat Application
   shopping-chat:
-    build: 
+    build:
       context: ./app/shopping-chat
       dockerfile: Dockerfile
     ports:
-      - "3002:3001"  # Chat API server
-      - "5174:5173"  # React dev server
+      - "3002:3001" # Chat API server
+      - "5174:5173" # React dev server
     environment:
       - NODE_ENV=development
       - PORT=3001
@@ -65,5 +59,4 @@
     tty: true
 
 volumes:
-  postgres_data: 
->>>>>>> f0f6c403
+  postgres_data: