--- conflicted
+++ resolved
@@ -41,11 +41,7 @@
 
                 data = self.extract_data(soup, provider)
                 saved_files = self.save_file(data, provider)
-<<<<<<< HEAD
-                self.upload_file(saved_files, provider)
-=======
                 self.upload_file(saved_files, data["branch"], provider)
->>>>>>> 7a25e2e0
             except Exception as e:
                 print(f"Error crawling {provider['name']}: {e}")
         pass
