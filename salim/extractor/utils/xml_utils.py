import re
import xml.etree.ElementTree as ET
from datetime import datetime, timezone
from typing import Any, Dict, List, Optional, Union

# ---------- helpers ----------
def _strip_ns(tag: str) -> str:
    return tag.split("}", 1)[1] if "}" in tag else tag

def _text(elem: Optional[ET.Element]) -> Optional[str]:
    if elem is None:
        return None
    s = (elem.text or "").strip()
    return s or None

def _iter_children(parent: Optional[ET.Element], name: str):
    if parent is None:
        return []
    for ch in list(parent):
        if _strip_ns(ch.tag) == name:
            yield ch

def _find(root: ET.Element, tag: str) -> Optional[ET.Element]:
    for ch in root.iter():
        if _strip_ns(ch.tag) == tag:
            return ch
    return None

def _find_direct(parent: ET.Element, tag: str) -> Optional[ET.Element]:
    for ch in list(parent):
        if _strip_ns(ch.tag) == tag:
            return ch
    return None

def _to_float(s: Optional[str]) -> Optional[float]:
    if not s:
        return None
    s = s.replace("₪", "").replace(",", "").replace("\xa0", " ").strip()
    s = s.split()[0]
    try:
        return float(s)
    except Exception:
        return None

def _to_int(s: Optional[str]) -> Optional[int]:
    if s is None:
        return None
    s = s.strip()
    try:
        return int(s)
    except Exception:
        return None

def _to_bool01(s: Optional[str]) -> Optional[bool]:
    if s is None:
        return None
    s = s.strip()
    if s in {"0", "1"}:
        return s == "1"
    return None

def _parse_dt_flex(s: Optional[str]) -> Optional[str]:
    """Accept 'YYYY-MM-DD HH:MM[:SS]' (no tz) -> ISO Z."""
    if not s:
        return None
    for fmt in ("%Y-%m-%d %H:%M:%S", "%Y-%m-%d %H:%M"):
        try:
            dt = datetime.strptime(s, fmt)
            return dt.replace(tzinfo=timezone.utc).isoformat().replace("+00:00", "Z")
        except Exception:
            pass
    return None

def _parse_dt_local(s: Optional[str]) -> Optional[str]:
    """Kept for prices XML ('YYYY-MM-DD HH:MM:SS')."""
    if not s:
        return None
    try:
        dt = datetime.strptime(s, "%Y-%m-%d %H:%M:%S")
        return dt.replace(tzinfo=timezone.utc).isoformat().replace("+00:00", "Z")
    except Exception:
        return None

def _combine_date_time(d: Optional[str], h: Optional[str]) -> Optional[str]:
    if not d:
        return None
    h = h or "00:00:00"
    if len(h) == 5:  # HH:MM -> HH:MM:00
        h = f"{h}:00"
    return _parse_dt_flex(f"{d} {h}")

def _normalize_unit(unit_of_measure: Optional[str], is_weighted: Optional[bool]) -> Optional[str]:
    if not unit_of_measure:
        return "kg" if is_weighted else None
    u = unit_of_measure.strip().lower()
    if "ק\"ג" in unit_of_measure or "קג" in unit_of_measure or "קילוגר" in unit_of_measure or "kg" in u:
        return "kg"
    if "100 גרם" in unit_of_measure or "100גרם" in unit_of_measure or "100g" in u:
        return "100g"
    if "יח" in unit_of_measure or "unit" in u or "each" in u:
        return "unit"
    return unit_of_measure

# ---------- PRICES ----------
def _parse_prices_items(root: ET.Element) -> List[Dict[str, Any]]:
    items: List[Dict[str, Any]] = []
<<<<<<< HEAD
=======
    try:
        root = ET.fromstring(xml_text)
    except Exception as e:
        print("XML parse error:", e)
        return items
    
    # Extract StoreId before processing items
    store_id = _text(_find(root, "StoreId"))

    # Find <Items>...</Items> and iterate its direct <Item> children (if present);
    # otherwise, fallback to scanning all descendants named Item.
>>>>>>> acaf5d30
    items_container = _find(root, "Items")
    candidates: List[ET.Element] = []
    if items_container is not None:
        for ch in list(items_container):
            if _strip_ns(ch.tag) == "Item":
                candidates.append(ch)
    else:
        for node in root.iter():
            if _strip_ns(node.tag) == "Item":
                candidates.append(node)

    for node in candidates:
        code   = _text(_find_direct(node, "ItemCode")) or _text(_find(node, "ItemCode"))
        name   = _text(_find_direct(node, "ItemName")) or _text(_find(node, "ItemName"))
        price  = _to_float(_text(_find_direct(node, "ItemPrice")) or _text(_find(node, "ItemPrice")))
        unit_m = _text(_find_direct(node, "UnitOfMeasure")) or _text(_find(node, "UnitOfMeasure"))
        qty    = _to_float(_text(_find_direct(node, "Quantity")) or _text(_find(node, "Quantity")))
        unit_p = _to_float(_text(_find_direct(node, "UnitOfMeasurePrice")) or _text(_find(node, "UnitOfMeasurePrice")))
        is_w   = _to_bool01(_text(_find_direct(node, "bIsWeighted")) or _text(_find(node, "bIsWeighted")))
        itype  = _text(_find_direct(node, "ItemType")) or _text(_find(node, "ItemType"))
        itype_i = int(itype) if itype and itype.isdigit() else None
        manuf  = _text(_find_direct(node, "ManufacturerName")) or _text(_find(node, "ManufacturerName"))
        cntry  = _text(_find_direct(node, "ManufactureCountry")) or _text(_find(node, "ManufactureCountry"))
        itemid = _text(_find_direct(node, "ItemId")) or _text(_find(node, "ItemId"))
        upd    = _parse_dt_local(_text(_find_direct(node, "PriceUpdateDate")) or _text(_find(node, "PriceUpdateDate")))

        unit = _normalize_unit(unit_m, is_w)

        if name or price is not None:
            items.append({
                "code": code,
                "name": name,
                "price": price,
                "unit": unit,
                "qty": qty,
                "unit_price": unit_p,
                "is_weighted": is_w,
                "type": itype_i,
                "manufacturer": manuf,
                "country": cntry,
                "item_id": itemid,
                "updated_at": upd,
            })
<<<<<<< HEAD
    return items
=======

    return {"items": items, "store_id": store_id}
>>>>>>> acaf5d30

# ---------- PROMOS ----------
def _parse_promotions_items(root: ET.Element) -> List[Dict[str, Any]]:
    out: List[Dict[str, Any]] = []
    promos = _find(root, "Promotions")
    if promos is None:
        return out

    for p in _iter_children(promos, "Promotion"):
        promo_id = _text(_find_direct(p, "PromotionId"))
        desc     = _text(_find_direct(p, "PromotionDescription"))
        upd_at   = _parse_dt_flex(_text(_find_direct(p, "PromotionUpdateDate")))
        start_at = _combine_date_time(_text(_find_direct(p, "PromotionStartDate")),
                                      _text(_find_direct(p, "PromotionStartHour")))
        end_at   = _combine_date_time(_text(_find_direct(p, "PromotionEndDate")),
                                      _text(_find_direct(p, "PromotionEndHour")))
        reward_type = _to_int(_text(_find_direct(p, "RewardType")))
        allow_mult  = _to_bool01(_text(_find_direct(p, "AllowMultipleDiscounts")))
        is_weighted = _to_bool01(_text(_find_direct(p, "IsWeightedPromo")))
        min_qty     = _to_float(_text(_find_direct(p, "MinQty")))
        max_qty     = _to_float(_text(_find_direct(p, "MaxQty")))
        min_purchase= _to_float(_text(_find_direct(p, "MinPurchaseAmnt")))
        disc_price  = _to_float(_text(_find_direct(p, "DiscountedPrice")))
        disc_unit   = _to_float(_text(_find_direct(p, "DiscountedPricePerMida")))
        disc_rate   = _to_int(_text(_find_direct(p, "DiscountRate")))
        disc_type   = _to_int(_text(_find_direct(p, "DiscountType")))

        # DiscountRate is often basis points (e.g., 3000 => 30.00%)
        discount_rate_pct = (disc_rate / 100.0) if disc_rate is not None else None

        # clubs
        club_ids: List[int] = []
        clubs = _find_direct(p, "Clubs")
        if clubs is not None:
            for c in _iter_children(clubs, "ClubId"):
                ci = _to_int(_text(c))
                if ci is not None:
                    club_ids.append(ci)

        # remarks (optional)
        remarks: List[str] = []
        rems = _find_direct(p, "Remarks")
        if rems is not None:
            for r in _iter_children(rems, "Remark"):
                t = _text(r)
                if t:
                    remarks.append(t)

        # Items affected by this promotion
        items_container = _find_direct(p, "PromotionItems")
        if items_container is None:
            # Promotion without explicit items (rare) -> still emit one record (no code)
            out.append({
                "promotion_id": promo_id,
                "code": None,
                "item_type": None,
                "is_gift": None,
                "description": desc,
                "start_at": start_at,
                "end_at": end_at,
                "updated_at": upd_at,
                "reward_type": reward_type,
                "allow_multiple": allow_mult,
                "is_weighted_promo": is_weighted,
                "min_qty": min_qty,
                "max_qty": max_qty,
                "min_purchase_amount": min_purchase,
                "discounted_price": disc_price,
                "discounted_unit_price": disc_unit,
                "discount_rate_pct": discount_rate_pct,
                "discount_type": disc_type,
                "club_ids": club_ids or None,
                "remarks": remarks or None,
            })
            continue

        for it in _iter_children(items_container, "Item"):
            code = _text(_find_direct(it, "ItemCode"))
            item_type = _to_int(_text(_find_direct(it, "ItemType")))
            is_gift = _to_bool01(_text(_find_direct(it, "IsGiftItem")))
            out.append({
                "promotion_id": promo_id,
                "code": code,
                "item_type": item_type,
                "is_gift": is_gift,
                "description": desc,
                "start_at": start_at,
                "end_at": end_at,
                "updated_at": upd_at,
                "reward_type": reward_type,
                "allow_multiple": allow_mult,
                "is_weighted_promo": is_weighted,
                "min_qty": min_qty,
                "max_qty": max_qty,
                "min_purchase_amount": min_purchase,
                "discounted_price": disc_price,
                "discounted_unit_price": disc_unit,
                "discount_rate_pct": discount_rate_pct,
                "discount_type": disc_type,
                "club_ids": club_ids or None,
                "remarks": remarks or None,
            })
    return out

# ---------- entry point ----------
def parse_xml_items(xml_data: Union[str, bytes]) -> List[Dict[str, Any]]:
    """
    Auto-detects Prices vs Promotions XML and returns a list of normalized items.
    Prices items fields: code, name, price, unit, qty, unit_price, is_weighted, type, manufacturer, country, item_id, updated_at
    Promotions items fields (per item in the promo): promotion_id, code, item_type, is_gift, description, start_at, end_at,
      updated_at, reward_type, allow_multiple, is_weighted_promo, min_qty, max_qty, min_purchase_amount,
      discounted_price, discounted_unit_price, discount_rate_pct, discount_type, club_ids, remarks
    """
    if isinstance(xml_data, bytes):
        root = ET.fromstring(xml_data)
    else:
        root = ET.fromstring(xml_data.encode("utf-8", errors="ignore"))

    # Heuristic: presence of <Promotions> => promo file; else assume prices
    if _find(root, "Promotions") is not None:
        return _parse_promotions_items(root)
    return _parse_prices_items(root)

def iso_from_filename(fname: str) -> str:
    """
    Accepts price_YYYYMMDD_HHMMSS.gz or promoFull_YYYYMMDDHHMM.gz (12 digits).
    Falls back to now UTC.
    """
    m = re.search(r"(\d{8}_\d{6}|\d{12})", fname)
    if not m:
        return datetime.now(timezone.utc).isoformat().replace("+00:00", "Z")
    s = m.group(1)
    try:
        if "_" in s:
            dt = datetime.strptime(s, "%Y%m%d_%H%M%S")
        else:
            dt = datetime.strptime(s, "%Y%m%d%H%M")
        return dt.replace(tzinfo=timezone.utc).isoformat().replace("+00:00", "Z")
    except Exception:
        return datetime.now(timezone.utc).isoformat().replace("+00:00", "Z")<|MERGE_RESOLUTION|>--- conflicted
+++ resolved
@@ -104,8 +104,6 @@
 # ---------- PRICES ----------
 def _parse_prices_items(root: ET.Element) -> List[Dict[str, Any]]:
     items: List[Dict[str, Any]] = []
-<<<<<<< HEAD
-=======
     try:
         root = ET.fromstring(xml_text)
     except Exception as e:
@@ -117,7 +115,6 @@
 
     # Find <Items>...</Items> and iterate its direct <Item> children (if present);
     # otherwise, fallback to scanning all descendants named Item.
->>>>>>> acaf5d30
     items_container = _find(root, "Items")
     candidates: List[ET.Element] = []
     if items_container is not None:
@@ -161,12 +158,8 @@
                 "item_id": itemid,
                 "updated_at": upd,
             })
-<<<<<<< HEAD
-    return items
-=======
 
     return {"items": items, "store_id": store_id}
->>>>>>> acaf5d30
 
 # ---------- PROMOS ----------
 def _parse_promotions_items(root: ET.Element) -> List[Dict[str, Any]]:
