import os
from datetime import date
from typing import Optional, Dict, Any, List

from fastapi import APIRouter, HTTPException, Query
from supabase import create_client, Client
from dotenv import load_dotenv
from pathlib import Path

# ========= Load .env early (cross-platform) =========
# 1) Try project-root .env via cwd (useful when running uvicorn from repo root)
loaded = load_dotenv()

# 2) Fallback: explicit relative path to consumer/.env (as you suggested)
if not loaded:
    consumer_env = Path(__file__).resolve().parent.parent.parent / "consumer" / ".env"
    load_dotenv(consumer_env.as_posix())

# ========= Supabase Client (reads from env) =========
SUPABASE_URL = os.getenv("SUPABASE_URL")
SUPABASE_KEY = os.getenv("SUPABASE_KEY")
if not SUPABASE_URL or not SUPABASE_KEY:
    # Helpful error so זה ברור איפה מחפשים את ה-.env
    raise RuntimeError(
        "Missing SUPABASE_URL / SUPABASE_KEY. "
        "Tried default .env and consumer/.env"
    )

supabase: Client = create_client(SUPABASE_URL, SUPABASE_KEY)

# Create API Router
router = APIRouter()

# ===================== Helpers =====================

def _parse_float(x: Any, default: float = 0.0) -> float:
    """Robust float parser for numeric strings like '34.200' or actual numbers."""
    try:
        if x is None:
            return default
        if isinstance(x, (int, float)):
            return float(x)
        return float(str(x).replace(",", "."))
    except Exception:
        return default

def _today_str() -> str:
    """Return today's date as YYYY-MM-DD (used for promotion validity checks)."""
    return date.today().isoformat()

def _shape_product_row(price_row: Dict[str, Any], promo_row: Optional[Dict[str, Any]]) -> Dict[str, Any]:
    """Project only the required fields for the response."""
    return {
        "item_code": price_row.get("item_code"),       # barcode
        "item_name": price_row.get("item_name"),       # product name
        "store_id": price_row.get("store_id"),         # branch
        "chain_id": price_row.get("chain_id"),         # chain
        "has_promotion": promo_row is not None,        # promotion exists
        "discount_rate": _parse_float((promo_row or {}).get("discount_rate"), 0.0),
        "price": _parse_float(price_row.get("qty_price"), 0.0),  # current price
        "store_address": price_row.get("store_address"),
        "store_city": price_row.get("store_city"),      # store city
<<<<<<< HEAD
        "company_name": price_row.get("company_name") # company name
=======
        "company_name": price_row.get("company_name")  # company name
>>>>>>> bdcac57c
    }

def _fetch_active_promotion_for_item(item_code: str, chain_id: str, store_id: str) -> Optional[Dict[str, Any]]:
    """
    Return an active promotion for (item_code, chain_id, store_id) if exists.
    Active = additional_is_active == true AND today's date within start/end dates.
    If multiple exist, returns the first (can be refined by recency if needed).
    """
    today = _today_str()

    resp = (
        supabase.table("promotions")
        .select(
            "promotion_id,promotion_description,discount_rate,reward_type,"
            "promotion_start_date,promotion_end_date,additional_is_active,"
            "item_code,chain_id,store_id"
        )
        .eq("item_code", item_code)
        .eq("chain_id", chain_id)
        .eq("store_id", store_id)
        .eq("additional_is_active", True)
        .execute()
    )
    promos = resp.data or []

    active = []
    for pr in promos:
        start_ok = (pr.get("promotion_start_date") or "") <= today
        end_ok = today <= (pr.get("promotion_end_date") or "")
        if start_ok and end_ok:
            active.append(pr)

    if not active:
        return None
    return active[0]

# ===================== PROMOTIONS (example) =====================

@router.get("/promotions", summary="Get a sample of promotions (debug)")
async def get_promotions():
    """Return a small sample of promotions for debugging."""
    try:
        data = supabase.table("promotions").select("*").limit(25).execute().data
        return {"promotions": data}
    except Exception as e:
        raise HTTPException(status_code=500, detail=str(e))

# ===================== PRODUCTS / PRICES =====================

@router.get("/product/by-barcode/{item_code}", summary="Get product(s) by barcode")
async def get_product_by_barcode(item_code: str):
    """
    Returns all store occurrences of a product by barcode, including price,
    whether an active promotion exists, and the discount rate if applicable.
    """
    try:
        price_rows = (
            supabase.table("prices")
            .select("item_code,item_name,qty_price,chain_id,company_name,store_id,store_city,store_address")
            .eq("item_code", item_code)
            .execute()
        ).data or []

        if not price_rows:
            raise HTTPException(status_code=404, detail="Item not found")

        results: List[Dict[str, Any]] = []
        for row in price_rows:
            promo = _fetch_active_promotion_for_item(
                item_code=row["item_code"],
                chain_id=row["chain_id"],
                store_id=row["store_id"],
            )
            results.append(_shape_product_row(row, promo))

        return {"products": results}
    except HTTPException:
        raise
    except Exception as e:
        raise HTTPException(status_code=500, detail=str(e))

@router.get("/product/by-name", summary="Search products by name (case-insensitive)")
async def get_product_by_name(q: str = Query(..., description="Substring to search within item_name")):
    """
    Case-insensitive search on item_name (ILIKE %q%).
    Returns all matching store occurrences including price and promotion info.
    """
    try:
        price_rows = (
            supabase.table("prices")
            .select("item_code,item_name,qty_price,chain_id,company_name,store_id,store_city,store_address")
            .ilike("item_name", f"%{q}%")
            .execute()
        ).data or []

        if not price_rows:
            raise HTTPException(status_code=404, detail="No products match this name")

        results: List[Dict[str, Any]] = []
        for row in price_rows:
            promo = _fetch_active_promotion_for_item(
                item_code=row["item_code"],
                chain_id=row["chain_id"],
                store_id=row["store_id"],
            )
            results.append(_shape_product_row(row, promo))

        return {"products": results}
    except HTTPException:
        raise
    except Exception as e:
        raise HTTPException(status_code=500, detail=str(e))

# ===================== STORES =====================

@router.get("/stores", summary="Get stores (optionally filter by chain_id)")
async def get_stores(chain_id: Optional[str] = Query(None, description="Chain to filter by (optional)")):
    """
    Returns unique stores from the prices table. If chain_id is provided,
    only stores belonging to that chain are returned.
    """
    try:
        query = supabase.table("prices").select("store_id,chain_id,store_address,store_city")
        if chain_id:
            query = query.eq("chain_id", chain_id)
        rows = query.execute().data or []

        seen = set()
        deduped = []
        for r in rows:
            key = (r.get("store_id"), r.get("chain_id"), r.get("store_address"), r.get("store_city"))
            if key not in seen:
                seen.add(key)
                deduped.append(
                    {
                        "store_id": key[0], 
                        "chain_id": key[1], 
                        "store_address": key[2],
                        "store_city": key[3]
                    }
                )

        return {"stores": deduped}
    except Exception as e:
        raise HTTPException(status_code=500, detail=str(e))<|MERGE_RESOLUTION|>--- conflicted
+++ resolved
@@ -60,11 +60,7 @@
         "price": _parse_float(price_row.get("qty_price"), 0.0),  # current price
         "store_address": price_row.get("store_address"),
         "store_city": price_row.get("store_city"),      # store city
-<<<<<<< HEAD
         "company_name": price_row.get("company_name") # company name
-=======
-        "company_name": price_row.get("company_name")  # company name
->>>>>>> bdcac57c
     }
 
 def _fetch_active_promotion_for_item(item_code: str, chain_id: str, store_id: str) -> Optional[Dict[str, Any]]:
